--- conflicted
+++ resolved
@@ -6,10 +6,6 @@
 
 The interactive user interfaces in modified source and object code versions of this covered work must display Appropriate Legal Notices, as required under Section 5 of the License.
 
-<<<<<<< HEAD
-You can be released from the requirements of the license by purchasing a commercial license. Buying such a license is mandatory as soon as you develop commercial activities involving software obtained from the Company without disclosing the source code of your own applications. These activities include offering paid services to customers, incorporating the information in any product/software you intend to sell and any other commercial purposes.
-=======
 You can be released from the requirements of the license by purchasing a commercial license. Buying such a license is mandatory as soon as you develop activities involving UniDoc without disclosing the source code of your own applications under the AGPL license. These activities include offering services as an application service provider or providing an over-network based application programming interface (API), creating or manipulating documents for users in a web/server/cloud application, incorporating UniDoc into a closed source product.
->>>>>>> 4c805ef0
 
 For more information, please contact the Company by emailing sales@unidoc.io.