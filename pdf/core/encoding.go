--- conflicted
+++ resolved
@@ -377,15 +377,14 @@
 
 // Encode a bytes array and return the encoded value based on the encoder parameters.
 func (this *FlateEncoder) EncodeBytes(data []byte) ([]byte, error) {
-<<<<<<< HEAD
+	// if this.Predictor != 1 && !(11 <= this.Predictor && this.Predictor <= 15) {
+	// 	common.Log.Error("FlateEncoder: Predictor=%d. Only 1, 11-15 supported", this.Predictor)
+	// 	return nil, fmt.Errorf("FlateEncoder Predictor = 1, 11-15 only supported")
+	//    }
 	if this.Predictor != 1 && !(11 <= this.Predictor && this.Predictor <= 15) {
-		common.Log.Error("FlateEncoder: Predictor=%d. Only 1, 11-15 supported", this.Predictor)
-		return nil, fmt.Errorf("FlateEncoder Predictor = 1, 11-15 only supported")
-=======
-	if this.Predictor != 1 && this.Predictor != 11 {
-		common.Log.Debug("Encoding error: FlateEncoder Predictor = 1, 11 only supported")
+		common.Log.Error("Encoding error: FlateEncoder Predictor=%d. Only 1, 11 supported",
+			this.Predictor)
 		return nil, ErrUnsupportedEncodingParameters
->>>>>>> f36575d3
 	}
 
 	if 11 <= this.Predictor && this.Predictor <= 15 {
