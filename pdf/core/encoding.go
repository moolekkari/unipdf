--- conflicted
+++ resolved
@@ -1688,7 +1688,6 @@
 	return dict
 }
 
-<<<<<<< HEAD
 // newCCITTFaxEncoderFromStream creates a new CCITTFax decoder from a stream object, getting all the encoding parameters
 // from the DecodeParms stream object dictionary entry.
 func newCCITTFaxEncoderFromStream(streamObj *PdfObjectStream, decodeParams *PdfObjectDictionary) (*CCITTFaxEncoder, error) {
@@ -1834,15 +1833,10 @@
 
 	common.Log.Trace("decode params: %s", decodeParams.String())
 	return encoder, nil
-=======
+}
+
 // UpdateParams updates the parameter values of the encoder.
 func (enc *CCITTFaxEncoder) UpdateParams(params *PdfObjectDictionary) {
-}
-
-func (enc *CCITTFaxEncoder) DecodeBytes(encoded []byte) ([]byte, error) {
-	common.Log.Debug("Error: Attempting to use unsupported encoding %s", enc.GetFilterName())
-	return encoded, ErrNoCCITTFaxDecode
->>>>>>> 8d1cf1aa
 }
 
 // DecodeBytes decodes the CCITTFax encoded image data.
