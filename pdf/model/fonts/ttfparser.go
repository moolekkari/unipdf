--- conflicted
+++ resolved
@@ -44,13 +44,8 @@
 	"github.com/unidoc/unidoc/pdf/internal/textencoding"
 )
 
-<<<<<<< HEAD
 // MakeEncoder returns an encoder built from the tables in `rec`.
-func (rec *TtfType) MakeEncoder() (*textencoding.SimpleEncoder, error) {
-=======
-// MakeEncoder returns an encoder built from the tables in  `rec`.
 func (ttf *TtfType) MakeEncoder() (*textencoding.SimpleEncoder, error) {
->>>>>>> 650dbf80
 	encoding := make(map[textencoding.CharCode]GlyphName)
 	for code := textencoding.CharCode(0); code <= 256; code++ {
 		r := rune(code) // TODO(dennwc): make sure this conversion is valid
@@ -72,13 +67,8 @@
 		}
 	}
 	if len(encoding) == 0 {
-<<<<<<< HEAD
-		common.Log.Debug("WARNING: Zero length TrueType encoding. rec=%s Chars=[% 02x]",
-			rec, rec.Chars)
-=======
-		common.Log.Debug("WARNING: Zero length TrueType enconding. ttf=%s Chars=[% 02x]",
+		common.Log.Debug("WARNING: Zero length TrueType encoding. ttf=%s Chars=[% 02x]",
 			ttf, ttf.Chars)
->>>>>>> 650dbf80
 	}
 	return textencoding.NewCustomSimpleTextEncoder(encoding, nil)
 }
@@ -306,6 +296,7 @@
 	if magicNumber != 0x5F0F3CF5 {
 		// outputmanager.pdf displays in Adobe Reader but has a bad magic
 		// number so we don't return an error here.
+		// TODO(dennwc): check if it's a "head" table different format - this should not blindly accept anything
 		common.Log.Debug("ERROR: Incorrect magic number. Font may not display correctly. %s", t)
 	}
 	t.Skip(2) // flags
